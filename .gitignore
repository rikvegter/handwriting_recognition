--- conflicted
+++ resolved
@@ -128,7 +128,6 @@
 # Pyre type checker
 .pyre/
 
-<<<<<<< HEAD
 # Mac stuff
 .DS_Store
 
@@ -137,8 +136,4 @@
 
 # test images and test output
 test_images/
-output/
-=======
-# macOS stuff
-.DS_Store
->>>>>>> 6cec6440
+output/