# Byte-compiled / optimized / DLL files
__pycache__/
*.py[cod]
*$py.class

# C extensions
*.so

# Distribution / packaging
.Python
build/
develop-eggs/
dist/
downloads/
eggs/
.eggs/
lib/
lib64/
parts/
sdist/
var/
wheels/
pip-wheel-metadata/
share/python-wheels/
*.egg-info/
.installed.cfg
*.egg
MANIFEST

# PyInstaller
#  Usually these files are written by a python script from a template
#  before PyInstaller builds the exe, so as to inject date/other infos into it.
*.manifest
*.spec

# Installer logs
pip-log.txt
pip-delete-this-directory.txt

# Unit test / coverage reports
htmlcov/
.tox/
.nox/
.coverage
.coverage.*
.cache
nosetests.xml
coverage.xml
*.cover
*.py,cover
.hypothesis/
.pytest_cache/

# Translations
*.mo
*.pot

# Django stuff:
*.log
local_settings.py
db.sqlite3
db.sqlite3-journal

# Flask stuff:
instance/
.webassets-cache

# Scrapy stuff:
.scrapy

# Sphinx documentation
docs/_build/

# PyBuilder
target/

# Jupyter Notebook
.ipynb_checkpoints

# IPython
profile_default/
ipython_config.py

# pyenv
# .python-version

# pipenv
#   According to pypa/pipenv#598, it is recommended to include Pipfile.lock in version control.
#   However, in case of collaboration, if having platform-specific dependencies or dependencies
#   having no cross-platform support, pipenv may install dependencies that don't work, or not
#   install all needed dependencies.
#Pipfile.lock

# PEP 582; used by e.g. github.com/David-OConnor/pyflow
__pypackages__/

# Celery stuff
celerybeat-schedule
celerybeat.pid

# SageMath parsed files
*.sage.py

# Environments
.env
.venv
env/
venv/
ENV/
env.bak/
venv.bak/

# Spyder project settings
.spyderproject
.spyproject

# Rope project settings
.ropeproject

# mkdocs documentation
/site

# mypy
.mypy_cache/
.dmypy.json
dmypy.json

# Pyre type checker
.pyre/

<<<<<<< HEAD
# Mac stuff
.DS_Store

# VS Code stuff
.vscode/

# test images and test output
test_images/
output/
=======

# Project-specific settings
data/
*.png
*.pgm
*.zip
*.tar.gz
>>>>>>> cd48b0e9
<|MERGE_RESOLUTION|>--- conflicted
+++ resolved
@@ -128,7 +128,14 @@
 # Pyre type checker
 .pyre/
 
-<<<<<<< HEAD
+
+# Project-specific settings
+data/
+*.png
+*.pgm
+*.zip
+*.tar.gz
+
 # Mac stuff
 .DS_Store
 
@@ -137,13 +144,4 @@
 
 # test images and test output
 test_images/
-output/
-=======
-
-# Project-specific settings
-data/
-*.png
-*.pgm
-*.zip
-*.tar.gz
->>>>>>> cd48b0e9
+output/